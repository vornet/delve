--- conflicted
+++ resolved
@@ -2,14 +2,12 @@
 
 import sys "golang.org/x/sys/unix"
 
-<<<<<<< HEAD
+// PtraceAttach executes the sys.PtraceAttach call.
 func PtraceAttach(pid int) error {
 	return sys.PtraceAttach(pid)
 }
 
-=======
 // PtraceDetach executes the PT_DETACH ptrace call.
->>>>>>> b839eda2
 func PtraceDetach(tid, sig int) error {
 	return ptrace(sys.PT_DETACH, tid, 1, uintptr(sig))
 }
