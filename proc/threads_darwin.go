package proc

// #include "threads_darwin.h"
// #include "proc_darwin.h"
import "C"
import (
	"fmt"
	"unsafe"
	sys "golang.org/x/sys/unix"
)

<<<<<<< HEAD
type WaitStatus sys.WaitStatus

=======
// OSSpecificDetails holds information specific to the OSX/Darwin
// operating system / kernel.
>>>>>>> b839eda2
type OSSpecificDetails struct {
	threadAct C.thread_act_t
	registers C.x86_thread_state64_t
}

// ErrContinueThread is the error returned when a thread could not
// be continued.
var ErrContinueThread = fmt.Errorf("could not continue thread")

func (t *Thread) halt() (err error) {
	kret := C.thread_suspend(t.os.threadAct)
	if kret != C.KERN_SUCCESS {
		errStr := C.GoString(C.mach_error_string(C.mach_error_t(kret)))
		err = fmt.Errorf("could not suspend thread %d %s", t.ID, errStr)
		return
	}
	return
}

func (t *Thread) singleStep() error {
	kret := C.single_step(t.os.threadAct)
	if kret != C.KERN_SUCCESS {
		return fmt.Errorf("could not single step")
	}
	for {
		port := C.mach_port_wait(t.dbp.os.portSet, C.int(0))
		if port == C.mach_port_t(t.ID) {
			break
		}
	}

	kret = C.clear_trap_flag(t.os.threadAct)
	if kret != C.KERN_SUCCESS {
		return fmt.Errorf("could not clear CPU trap flag")
	}
	return nil
}

func (t *Thread) resume() error {
	t.running = true
	// TODO(dp) set flag for ptrace stops
	var err error
	t.dbp.execPtraceFunc(func() { err = PtraceCont(t.dbp.Pid, 0) })
	if err == nil {
		return nil
	}
	kret := C.resume_thread(t.os.threadAct)
	if kret != C.KERN_SUCCESS {
		return ErrContinueThread
	}
	return nil
}

func (t *Thread) blocked() bool {
	// TODO(dp) cache the func pc to remove this lookup
	pc, err := t.PC()
	if err != nil {
		return false
	}
	fn := t.dbp.goSymTable.PCToFunc(pc)
	if fn == nil {
		return false
	}
	switch fn.Name {
	case "runtime.kevent", "runtime.mach_semaphore_wait", "runtime.usleep":
		return true
	default:
		return false
	}
}

func (t *Thread) stopped() bool {
	return C.thread_blocked(t.os.threadAct) > C.int(0)
}

<<<<<<< HEAD
func (thread *Thread) canContinue() bool {
	return true
}

func (thread *Thread) writeMemory(addr uintptr, data []byte) (int, error) {
=======
func (t *Thread) writeMemory(addr uintptr, data []byte) (int, error) {
>>>>>>> b839eda2
	if len(data) == 0 {
		return 0, nil
	}
	var (
		vmData = unsafe.Pointer(&data[0])
		vmAddr = C.mach_vm_address_t(addr)
		length = C.mach_msg_type_number_t(len(data))
	)
	if ret := C.write_memory(t.dbp.os.task, vmAddr, vmData, length); ret < 0 {
		return 0, fmt.Errorf("could not write memory")
	}
	return len(data), nil
}

func (t *Thread) readMemory(addr uintptr, size int) ([]byte, error) {
	if size == 0 {
		return nil, nil
	}
	var (
		buf    = make([]byte, size)
		vmData = unsafe.Pointer(&buf[0])
		vmAddr = C.mach_vm_address_t(addr)
		length = C.mach_msg_type_number_t(size)
	)

	ret := C.read_memory(t.dbp.os.task, vmAddr, vmData, length)
	if ret < 0 {
		return nil, fmt.Errorf("could not read memory")
	}
	return buf, nil
}<|MERGE_RESOLUTION|>--- conflicted
+++ resolved
@@ -9,13 +9,11 @@
 	sys "golang.org/x/sys/unix"
 )
 
-<<<<<<< HEAD
+// WaitStatus is a synonym for the platform-specific WaitStatus
 type WaitStatus sys.WaitStatus
 
-=======
 // OSSpecificDetails holds information specific to the OSX/Darwin
 // operating system / kernel.
->>>>>>> b839eda2
 type OSSpecificDetails struct {
 	threadAct C.thread_act_t
 	registers C.x86_thread_state64_t
@@ -91,15 +89,11 @@
 	return C.thread_blocked(t.os.threadAct) > C.int(0)
 }
 
-<<<<<<< HEAD
 func (thread *Thread) canContinue() bool {
 	return true
 }
 
-func (thread *Thread) writeMemory(addr uintptr, data []byte) (int, error) {
-=======
 func (t *Thread) writeMemory(addr uintptr, data []byte) (int, error) {
->>>>>>> b839eda2
 	if len(data) == 0 {
 		return 0, nil
 	}
