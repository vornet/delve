--- conflicted
+++ resolved
@@ -28,24 +28,9 @@
 endif
 endif
 
-<<<<<<< HEAD
-deps: check-cert
-ifeq "$(SKIP_DEPS)" ""
-	go get -u github.com/peterh/liner
-	go get -u github.com/spf13/cobra
-	go get -u golang.org/x/sys/windows
-	go get -u github.com/davecheney/profile
-	go get -u gopkg.in/yaml.v2
-endif
-
-build: deps
-	go build $(FLAGS) github.com/derekparker/delve/cmd/dlv
-ifeq "$(UNAME)" "Darwin"
-=======
 build: check-cert
 	go build $(BUILD_FLAGS) github.com/derekparker/delve/cmd/dlv
 ifdef DARWIN
->>>>>>> d4d4021a
 	codesign -s $(CERT) ./dlv
 endif
 
