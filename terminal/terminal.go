--- conflicted
+++ resolved
@@ -16,13 +16,8 @@
 
 const (
 	historyFile             string = ".dbg_history"
-<<<<<<< HEAD
-	TerminalBlueEscapeCode  string = "\033[36m"
-	TerminalResetEscapeCode string = "\033[0m"
-=======
 	terminalBlueEscapeCode  string = "\033[34m"
 	terminalResetEscapeCode string = "\033[0m"
->>>>>>> b839eda2
 )
 
 // Term represents the terminal running dlv.
